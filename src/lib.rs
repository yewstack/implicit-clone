--- conflicted
+++ resolved
@@ -2,21 +2,12 @@
 //! # ImplicitClone
 //!
 //! A library that introduces the marker trait [`ImplicitClone`](crate::ImplicitClone) which allows
-<<<<<<< HEAD
 //! reproducing the behavior of the trait [`Copy`][std::marker::Copy] but calls the
 //! [`Clone`][std::clone::Clone] implementation instead and must be implemented in the host
 //! library.
 //!
 //! The idea is that you must implement this trait on types that are cheap to clone
 //! ([`std::rc::Rc`][std::rc::Rc] and [`std::sync::Arc`][std::sync::Arc] types are
-=======
-//! reproducing the behavior of the trait [`Copy`](::std::marker::Copy) but calls the
-//! [`Clone`](::std::clone::Clone) implementation instead and must be implemented in the host
-//! library.
-//!
-//! The idea is that you must implement this trait on types that are cheap to clone
-//! ([`std::rc::Rc`](::std::rc::Rc) and [`std::sync::Arc`](::std::sync::Arc) types are
->>>>>>> a69031da
 //! automatically implemented). Then the host library must use the trait
 //! [`ImplicitClone`](crate::ImplicitClone) to allow their users to pass objects that will be
 //! cloned automatically.
@@ -33,15 +24,11 @@
 //! hold only types that implement [`ImplicitClone`](crate::ImplicitClone) as well. **One big
 //! particularity: iterating on these types yields clones of the items and not references.** This
 //! can be particularly handy when using a React-like framework.
-<<<<<<< HEAD
 //!
 //! [std::marker::Copy]: https://doc.rust-lang.org/std/marker/trait.Copy.html
 //! [std::clone::Clone]: https://doc.rust-lang.org/std/clone/trait.Clone.html
 //! [std::rc::Rc]: https://doc.rust-lang.org/std/rc/struct.Rc.html
 //! [std::sync::Arc]: https://doc.rust-lang.org/std/sync/struct.Arc.html
-
-=======
->>>>>>> a69031da
 
 /// Thread-safe version of immutable types.
 pub mod sync;
